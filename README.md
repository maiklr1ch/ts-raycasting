--- conflicted
+++ resolved
@@ -1,14 +1,11 @@
 # 3D raycasting
 
-<<<<<<< HEAD
-Raycasting is a rendering technique to create a 3D perspective in a 2D map. Back when computers were slower it wasn't possible to run real 3D engines in realtime, and raycasting was the first solution. Raycasting can go very fast, because only a calculation has to be done for every vertical line of the screen. 3D Raycasting was implemented way much simpler, that in C, with TypeScript.
-=======
 3D Raycasting was implemented a way much simpler, than in C, with TypeScript.
->>>>>>> 4ed970d6
 
 Source article (written in C++): [Raycasting](https://lodev.org/cgtutor/raycasting.html)
 
 ## Examples:
 
 ![1](https://imgpx.com/9AHu0ffSJbd7.png)
-![2](https://imgpx.com/qT7s1v73yM3u.png)+![2](https://imgpx.com/qT7s1v73yM3u.png)
+![3](https://imgpx.com/J7rznWYN9W6A.png)